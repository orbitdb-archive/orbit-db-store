--- conflicted
+++ resolved
@@ -233,18 +233,14 @@
     this._cache = this.options.cache
   }
 
-<<<<<<< HEAD
-  async load (amount, { fetchEntryTimeout } = {}) {
-    this.loading = true
-=======
   async load (amount, opts = {}) {
     if (typeof amount === 'object') {
       opts = amount
       amount = undefined
     }
->>>>>>> 2ebc0c2c
     amount = amount || this.options.maxHistory
     const fetchEntryTimeout = opts.fetchEntryTimeout || this.options.fetchEntryTimeout
+    this.loading = true
 
     if (this.options.onLoad) {
       await this.options.onLoad(this)
@@ -323,7 +319,6 @@
       return head
     }
 
-<<<<<<< HEAD
     return mapSeries(heads, saveToIpfs)
       .then(async (saved) => {
         // const onLoadCompleted = async (logs, have) => {
@@ -352,20 +347,6 @@
         // const log = await Log.fromEntryHash(this._ipfs, this.identity, hash, { logId: this._oplog.id, access: this.access, length: 10, concurrency: this.options.replicationConcurrency, exclude })
         // await onLoadCompleted([log])
         return this._replicator.load(saved.filter(e => e !== null))
-=======
-    const saved = await mapSeries(heads, saveToIpfs)
-    await this._replicator.load(saved.filter(e => e !== null))
-
-    if (this._replicator._buffer.length || Object.values(this._replicator._queue).length) {
-      return new Promise(resolve => {
-        const progressHandler = (address, hash, entry, progress, have) => {
-          if (progress === have) {
-            this.events.off('replicate.progress', progressHandler)
-            this.events.once('replicated', resolve)
-          }
-        }
-        this.events.on('replicate.progress', progressHandler)
->>>>>>> 2ebc0c2c
       })
     }
   }
@@ -468,24 +449,13 @@
           await this.syncLocal()
         }
 
-<<<<<<< HEAD
+
       const entry = await this._oplog.append(data, this.options.referenceCount, pin)
       this._recalculateReplicationStatus(0, entry.clock.time)
       await this._cache.set(this.localHeadsPath, [entry])
       await this._updateIndex()
       this.events.emit('write', this.address.toString(), entry, this._oplog.heads)
       if (onProgressCallback) onProgressCallback(entry)
-      return entry.hash
-=======
-        const entry = await this._oplog.append(data, this.options.referenceCount, pin)
-        this._recalculateReplicationStatus(this.replicationStatus.progress + 1, entry.clock.time)
-        await this._cache.set(this.localHeadsPath, [entry])
-        await this._updateIndex()
-        this.events.emit('write', this.address.toString(), entry, this._oplog.heads)
-        if (onProgressCallback) onProgressCallback(entry)
-        return entry.hash
-      }
->>>>>>> 2ebc0c2c
     }
     return this._opqueue.add(addOperation.bind(this))
   }
